--- conflicted
+++ resolved
@@ -1,23 +1,15 @@
 from setuptools import setup
 
 setup(name='htrc-feature-reader',
-<<<<<<< HEAD
-      version='1.94',
-=======
       version='1.96',
->>>>>>> a62fa0fb
       description='Library for working with the HTRC Extracted Features dataset',
       classifiers=[
           'Development Status :: 5 - Production/Stable',
           'License :: OSI Approved :: University of Illinois/NCSA Open Source License',
           'Programming Language :: Python :: 2.7',
-          'Programming Language :: Python :: 3.4',
           'Programming Language :: Python :: 3.5',
           'Programming Language :: Python :: 3.6',
-<<<<<<< HEAD
-=======
           'Programming Language :: Python :: 3.7',
->>>>>>> a62fa0fb
           'Natural Language :: English',
       ],
       keywords='hathitrust text-mining text-analysis features',
@@ -26,12 +18,7 @@
       author_email='organisciak@gmail.com',
       license='NCSA',
       packages=['htrc_features'],
-<<<<<<< HEAD
-      install_requires=['six', 'pandas', 'numpy', 'pysolr', 'bz2file',
-                        'ujson'],
-=======
-      install_requires=['six', 'pandas', 'numpy', 'requests', 'ujson', 'pymarc'],
->>>>>>> a62fa0fb
+      install_requires=['six', 'pandas', 'numpy', 'requests', 'bz2file', 'ujson', 'pymarc'],
       setup_requires=['pytest-runner'],
       tests_require=['pytest'],
       entry_points={
