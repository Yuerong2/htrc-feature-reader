{
 "cells": [
  {
   "cell_type": "markdown",
   "metadata": {},
   "source": [
    "HTRC-Features [![Build Status](https://travis-ci.org/htrc/htrc-feature-reader.svg?branch=master)](https://travis-ci.org/htrc/htrc-feature-reader) [![PyPI version](https://badge.fury.io/py/htrc-feature-reader.svg)](https://badge.fury.io/py/htrc-feature-reader) [![Anaconda-Server Badge](https://anaconda.org/htrc/htrc-feature-reader/badges/installer/conda.svg)](https://anaconda.org/htrc/htrc-feature-reader)\n",
    "=============\n",
    "\n",
    "Tools for working with the [HTRC Extracted Features dataset](https://sharc.hathitrust.org/features), a dataset of page-level text features extracted from 13.7 million digitized works.\n",
    "\n",
    "This library provides a `FeatureReader` for parsing files, which are handled as `Volume` objects with collections of `Page` objects. Volumes provide access to metadata (e.g. language), volume-wide feature information (e.g. token counts), and access to Pages. Pages allow you to easily parse page-level features, particularly token lists.\n",
    "\n",
    "This library makes heavy use of [Pandas](pandas.pydata.org), returning many data representations as DataFrames. This is the leading way of dealing with structured data in Python, so this library doesn't try to reinvent the wheel. Since refactoring around Pandas, the primary benefit of using the HTRC Feature Reader is performance: reading the json structures and parsing them is generally faster than custom code. You also get convenient access to common information, such as case-folded token counts or part-of-page specific character counts. Details of the public methods provided by this library can be found in the [HTRC Feature Reader docs](http://htrc.github.io/htrc-feature-reader/htrc_features/feature_reader.m.html).\n",
    "\n",
    "**Table of Contents**: [Installation](#Installation) | [Usage](#Usage) | \n",
    "[Additional Notes](#Additional-Notes)\n",
    "\n",
    "**Links**: \n",
    "[HTRC Feature Reader Documentation](http://htrc.github.io/htrc-feature-reader/htrc_features/feature_reader.m.html) | [HTRC Extracted Features Dataset](https://sharc.hathitrust.org/features)\n",
    "\n",
    "**Citation**:\n",
    "Peter Organisciak and Boris Capitanu, \"Text Mining in Python through the HTRC Feature Reader,\" *Programming Historian*, (22 November 2016), http://programminghistorian.org/lessons/text-mining-with-extracted-features.\n",
    "\n",
    "\n",
    "## Installation\n",
    "\n",
    "To install,\n",
    "\n",
    "```bash\n",
    "    pip install htrc-feature-reader\n",
    "```\n",
    "\n",
    "That's it! This library is written for Python 2.7 and 3.0+. For Python beginners, you'll need [pip](https://pip.pypa.io/en/stable/installing/).\n",
    "\n",
    "Alternately, if you are using [Anaconda](https://www.continuum.io/downloads), you can install with\n",
    "\n",
    "```bash\n",
    "    conda install -c htrc htrc-feature-reader\n",
    "```\n",
    "\n",
    "The `conda` approach is recommended, because it makes sure that some of the hard-to-install dependencies are properly installed.\n",
    "\n",
    "Given the nature of data analysis, using iPython with Jupyter notebooks for preparing your scripts interactively is a recommended convenience. Most basically, it can be installed with `pip install ipython[notebook]` and run with `ipython notebook` from the command line, which starts a session that you can access through your browser. If this doesn't work, consult the [iPython documentation](http://ipython.readthedocs.org/).\n",
    "\n",
    "Optional: [installing the development version](#Installing-the-development-version). "
   ]
  },
  {
   "cell_type": "markdown",
   "metadata": {},
   "source": [
    "## Usage\n",
    "\n",
    "*Note: for new Python users, a more in-depth lesson is published by Programming Historian: [Text Mining in Python through the HTRC Feature Reader](http://programminghistorian.org/lessons/text-mining-with-extracted-features). That lesson is also the official citation associated the HTRC Feature Reader library.*\n",
    "\n",
    "### Reading feature files\n",
    "\n",
    "The easiest way to start using this library is to use the [FeatureReader](http://htrc.github.io/htrc-feature-reader/htrc_features/feature_reader.m.html#htrc_features.feature_reader.FeatureReader) interface, which takes a list to Extracted Features files."
   ]
  },
  {
   "cell_type": "code",
   "execution_count": 1,
   "metadata": {
    "collapsed": false
   },
   "outputs": [
    {
     "name": "stdout",
     "output_type": "stream",
     "text": [
      "hvd.32044010273894 - The ballet dancer, and On guard,\n",
      "hvd.hwquxe - The man from Glengarry : a tale of the Ottawa / by Ralph Connor.\n",
      "hvd.hwrevu - The lady with the dog, and other stories,\n",
      "hvd.hwrqs8 - Mr. Rutherford's children. By the authors of \"The wide, wide world,\" \"Queechy,\", \"Dollars and cents,\" etc., etc.\n",
      "mdp.39015028036104 - Russian short stories, ed. for school use,\n"
     ]
    }
   ],
   "source": [
    "import glob\n",
    "import pandas as pd\n",
    "from htrc_features import FeatureReader\n",
    "paths = glob.glob('data/PZ-volumes/*.json.bz2')\n",
    "# Here we're loading five paths, for brevity\n",
    "fr = FeatureReader(paths[:5])\n",
    "for vol in fr.volumes():\n",
    "    print(\"%s - %s\" % (vol.id, vol.title))"
   ]
  },
  {
   "cell_type": "markdown",
   "metadata": {},
   "source": [
    "Iterating on `FeatureReader` returns `Volume` objects. This is simply an easy way to access `feature_reader.volumes()`.\n",
    "Wherever possible, this library tries not to hold things in memory, so most of the time you want to iterate rather than casting to a list.\n",
    "In addition to memory issues, since each volume needs to be read from a file and initialized, it will be slow. \n",
    "_Woe to whomever tries `list(FeatureReader.volumes())`_.\n",
    "\n",
    "The method for creating a path list with 'glob' is just one way to do so.\n",
    "For large sets, it's better to just have a text file of your paths, and read it line by line."
   ]
  },
  {
   "cell_type": "markdown",
   "metadata": {},
   "source": [
    "In addition to iterating on `feature_reader.volumes()`, there is a convenient function to grab the first volume in a feature reader. This helps in testing code, and is what we'll do to continue this introduction:"
   ]
  },
  {
   "cell_type": "code",
   "execution_count": 2,
   "metadata": {
    "collapsed": false
   },
   "outputs": [
    {
     "data": {
      "text/plain": [
<<<<<<< HEAD
       "<htrc_features.feature_reader.Volume at 0x24d7b8b7390>"
=======
       "<htrc_features.feature_reader.Volume at 0x22987888470>"
>>>>>>> a62fa0fb
      ]
     },
     "execution_count": 3,
     "metadata": {},
     "output_type": "execute_result"
    }
   ],
   "source": [
    "vol = fr.first()\n",
    "vol"
   ]
  },
  {
   "cell_type": "markdown",
   "metadata": {},
   "source": [
    "### Online downloading by volume id (new in v.1.90)\n",
    "\n",
    "The FeatureReader can also download files at read time, by reference to a HathiTrust volume id. For example, if I want [both of volumes of Pride and Prejudice](https://catalog.hathitrust.org/Record/100323335), I can see that the URLs are babel.hathitrust.org/cgi/pt?id=__hvd.32044013656053__ and babel.hathitrust.org/cgi/pt?id=__hvd.32044013656061__. In the FeatureReader, these can be called with the `ids=[]` argument, as follows:"
   ]
  },
  {
   "cell_type": "code",
   "execution_count": null,
   "metadata": {
    "collapsed": false
   },
   "outputs": [
    {
     "name": "stdout",
     "output_type": "stream",
     "text": [
      "Pride and prejudice.\n",
      "Pride and prejudice.\n"
     ]
    }
   ],
   "source": [
    "fr = FeatureReader(ids=[\"hvd.32044013656053\", \"hvd.32044013656061\"])\n",
    "\n",
    "for vol in fr:\n",
    "    print(vol.title)"
   ]
  },
  {
   "cell_type": "markdown",
   "metadata": {},
   "source": [
    "This downloads the file temporarily, using the HTRC's web-based download link (e.g. https://data.analytics.hathitrust.org/features/get?download-id={{URL}}). One good pairing with this feature is the [HTRC Python SDK](https://github.com/htrc/HTRC-PythonSDK)'s functionality for downloading collections. \n",
    "\n",
    "For example, I have a small collection of knitting-related books at https://babel.hathitrust.org/cgi/mb?a=listis&c=1174943610. To read the feature files for those books:"
   ]
  },
  {
   "cell_type": "code",
   "execution_count": null,
   "metadata": {
    "collapsed": false
   },
   "outputs": [
    {
     "data": {
      "text/plain": [
       "'A good yarn / Debbie Macomber.'"
      ]
     },
     "execution_count": 10,
     "metadata": {},
     "output_type": "execute_result"
    }
   ],
   "source": [
    "from htrc import workset\n",
    "volids = workset.load_hathitrust_collection('https://babel.hathitrust.org/cgi/mb?a=listis&c=1174943610')\n",
    "FeatureReader(ids=volids).first().title"
   ]
  },
  {
   "cell_type": "markdown",
   "metadata": {},
   "source": [
    "Remember that for large jobs, it is faster to download your dataset beforehand, using the `rsync` method."
   ]
  },
  {
   "cell_type": "markdown",
   "metadata": {},
   "source": [
    "### Volume\n",
    "\n",
    "A [Volume](http://htrc.github.io/htrc-feature-reader/htrc_features/feature_reader.m.html#htrc_features.feature_reader.Volume) contains information about the current work and access to the pages of the work. All the metadata fields from the HTRC JSON file are accessible as properties of the volume object, including _title_, _language_, _imprint_, _oclc_, _pubDate_, and _genre_. The main identifier _id_ and _pageCount_ are also accessible, and you can find the URL for the Full View of the text in the HathiTrust Digital Library - if it exists - with `vol.handle_url`."
   ]
  },
  {
   "cell_type": "code",
   "execution_count": 3,
   "metadata": {
    "collapsed": false
   },
   "outputs": [
    {
     "data": {
      "text/plain": [
       "'Volume hvd.32044010273894 is a 284 page text written in eng. You can doublecheck at http://hdl.handle.net/2027/hvd.32044010273894'"
      ]
     },
     "execution_count": 3,
     "metadata": {},
     "output_type": "execute_result"
    }
   ],
   "source": [
    "\"Volume %s is a %s page text written in %s. You can doublecheck at %s\" % (vol.id, vol.page_count,\n",
    "                                                                          vol.language, vol.handle_url)"
   ]
  },
  {
   "cell_type": "markdown",
   "metadata": {},
   "source": [
    "As a convenience, `Volume.year` returns `Volume.pub_date`:"
   ]
  },
  {
   "cell_type": "code",
   "execution_count": 4,
   "metadata": {
    "collapsed": false
   },
   "outputs": [
    {
     "data": {
      "text/plain": [
       "'1901 == 1901'"
      ]
     },
     "execution_count": 4,
     "metadata": {},
     "output_type": "execute_result"
    }
   ],
   "source": [
    "\"%s == %s\" % (vol.pub_date, vol.year)"
   ]
  },
  {
   "cell_type": "markdown",
   "metadata": {},
   "source": [
    "`Volume` objects have an page genrator method for pages, through `Volume.pages()`. Iterating through pages using this generator only keeps one page at a time in memory, and again it is preferable to reading all the pages into the list at once. Unlike volumes, your computer can probably hold all the pages of a single volume in memory, so it is not dire if you try to read them into a list.\n",
    "\n",
    "Like with the `FeatureReader`, you can also access the page generator by iterating directly on the object (i.e. `for page in vol`). Python beginners may find that using `vol.pages()` is more clear as to what is happening."
   ]
  },
  {
   "cell_type": "code",
   "execution_count": 5,
   "metadata": {
    "collapsed": false,
    "scrolled": true
   },
   "outputs": [
    {
     "name": "stdout",
     "output_type": "stream",
     "text": [
      "<page 00000016 of volume hvd.32044010273894>\n"
     ]
    }
   ],
   "source": [
    "# Let's skip ahead some pages\n",
    "i = 0\n",
    "for page in vol:\n",
    "    # Same as `for page in vol.pages()`\n",
    "    i += 1\n",
    "    if i >= 16:\n",
    "        break\n",
    "print(page)"
   ]
  },
  {
   "cell_type": "markdown",
   "metadata": {},
   "source": [
    "If you want to pass arguments to page initialization, such as changing the page's default section from 'body' to 'group' (which returns header+footer+body), it can be done with `for page in vol.pages(default_section='group')`.\n",
    "     \n",
    "Finally, if the minimal metadata included with the extracted feature files is insufficient, you can fetch HT's metadata record from the Bib API with `vol.metadata`.\n",
    "Remember that this calls the HTRC servers for each volume, so can add considerable overhead. The result is a MARC file, returns as a [pymarc](https://github.com/edsu/pymarc) record object. For example, to get the publisher information from field `260`:"
   ]
  },
  {
   "cell_type": "code",
   "execution_count": 7,
   "metadata": {
    "collapsed": false,
    "scrolled": true
   },
   "outputs": [
    {
     "ename": "KeyError",
     "evalue": "'published'",
     "output_type": "error",
     "traceback": [
      "\u001b[1;31m---------------------------------------------------------------------------\u001b[0m",
      "\u001b[1;31mKeyError\u001b[0m                                  Traceback (most recent call last)",
      "\u001b[1;32m<ipython-input-7-8bc5f5c0f945>\u001b[0m in \u001b[0;36m<module>\u001b[1;34m()\u001b[0m\n\u001b[0;32m      1\u001b[0m \u001b[1;32mfor\u001b[0m \u001b[0mvol\u001b[0m \u001b[1;32min\u001b[0m \u001b[0mfr\u001b[0m\u001b[1;33m.\u001b[0m\u001b[0mvolumes\u001b[0m\u001b[1;33m(\u001b[0m\u001b[1;33m)\u001b[0m\u001b[1;33m:\u001b[0m\u001b[1;33m\u001b[0m\u001b[0m\n\u001b[1;32m----> 2\u001b[1;33m     \u001b[0mprint\u001b[0m\u001b[1;33m(\u001b[0m\u001b[0mvol\u001b[0m\u001b[1;33m.\u001b[0m\u001b[0mmetadata\u001b[0m\u001b[1;33m[\u001b[0m\u001b[1;34m'published'\u001b[0m\u001b[1;33m]\u001b[0m\u001b[1;33m[\u001b[0m\u001b[1;36m0\u001b[0m\u001b[1;33m]\u001b[0m\u001b[1;33m)\u001b[0m\u001b[1;33m\u001b[0m\u001b[0m\n\u001b[0m",
      "\u001b[1;31mKeyError\u001b[0m: 'published'"
     ]
    }
   ],
   "source": [
    "for vol in fr.volumes():\n",
    "    print(vol.metadata['260'].value())"
   ]
  },
  {
   "cell_type": "code",
   "execution_count": null,
   "metadata": {
    "collapsed": false
   },
   "outputs": [
    {
     "name": "stdout",
     "output_type": "stream",
     "text": [
      "METADATA FIELDS: _version_, htrc_charCount, title, htrc_volumePageCountBin, publishDate, title_a, mainauthor, author_only, oclc, authorSort, country_of_pub, author, htrc_gender, language, ht_id, publisher, author_top, publishDateRange, htrc_pageCount, title_top, callnosort, publication_place, topic, htsource, htrc_wordCount, title_ab, callnumber, fullrecord, htrc_volumeWordCountBin, format, lccn, genre, htrc_genderMale, topic_subject, topicStr, geographic, published, sdrnum, id\n"
     ]
    }
   ],
   "source": [
    "print(\"METADATA FIELDS: \" + \", \".join(vol.metadata.keys()))"
   ]
  },
  {
   "cell_type": "markdown",
   "metadata": {},
   "source": [
    "_At large-scales, using `vol.metadata` is an impolite and inefficient amount of server pinging; there are better ways to query the API than one volume at a time. Read about the [HTRC Solr Proxy](https://wiki.htrc.illinois.edu/display/COM/Solr+Proxy+API+User+Guide)._\n",
    "\n",
    "Another source of bibliographic metadata is the HathiTrust Bib API. You can access this information through the URL returned with `vol.ht_bib_url`:"
   ]
  },
  {
   "cell_type": "code",
   "execution_count": null,
   "metadata": {
    "collapsed": false
   },
   "outputs": [
    {
     "data": {
      "text/plain": [
       "'http://catalog.hathitrust.org/api/volumes/full/htid/mdp.39015028036104.json'"
      ]
     },
     "execution_count": 8,
     "metadata": {},
     "output_type": "execute_result"
    }
   ],
   "source": [
    "vol.ht_bib_url"
   ]
  },
  {
   "cell_type": "markdown",
   "metadata": {},
   "source": [
    "Volumes also have direct access to volume-wide info of features stored in pages. For example, you can get a list of words per page through [Volume.tokens_per_page()](http://htrc.github.io/htrc-feature-reader/htrc_features/feature_reader.m.html#htrc_features.feature_reader.Volume.tokens_per_page). We'll discuss these features [below](#Volume-stats-collecting), after looking first at Pages."
   ]
  },
  {
   "cell_type": "markdown",
   "metadata": {},
   "source": [
    "## Pages\n",
    "\n",
    "A page contains the meat of the HTRC's extracted features, including information for:\n",
    "\n",
    "- Part of speech tagged token counts, through `Page.tokenlist()`\n",
    "- Counts of the characters occurred at the start and end of physical lines, though `Page.lineCounts()`\n",
    "- Sentence counts, line counts (referring to the physical line on the page)\n",
    "- And more, seen in the docs for [Page](http://htrc.github.io/htrc-feature-reader/htrc_features/feature_reader.m.html#htrc_features.feature_reader.Page)"
   ]
  },
  {
   "cell_type": "code",
   "execution_count": null,
   "metadata": {
    "collapsed": false
   },
   "outputs": [
    {
     "name": "stdout",
     "output_type": "stream",
     "text": [
      "The body has 30 lines, 0 empty lines, and 9 sentences\n"
     ]
    }
   ],
   "source": [
    "print(\"The body has %s lines, %s empty lines, and %s sentences\" % (page.line_count(),\n",
    "                                                                   page.empty_line_count(),\n",
    "                                                                   page.sentence_count()))"
   ]
  },
  {
   "cell_type": "markdown",
   "metadata": {},
   "source": [
    "Since the HTRC provides information by header/body/footer, most methods take a `section=` argument. If not specified, this defaults to `\"body\"`, or whatever argument is supplied to `Page.default_section`."
   ]
  },
  {
   "cell_type": "code",
   "execution_count": null,
   "metadata": {
    "collapsed": false
   },
   "outputs": [
    {
     "name": "stdout",
     "output_type": "stream",
     "text": [
      "294 tokens in the default section, body\n",
      "3 tokens in the header\n",
      "0 tokens in the footer\n"
     ]
    }
   ],
   "source": [
    "print(\"%s tokens in the default section, %s\" % (page.token_count(), page.default_section))\n",
    "print(\"%s tokens in the header\" % (page.token_count(section='header')))\n",
    "print(\"%s tokens in the footer\" % (page.token_count(section='footer')))"
   ]
  },
  {
   "cell_type": "markdown",
   "metadata": {},
   "source": [
    "There are also two special arguments that can be given to `section`: `\"all\"` and \"`group`\". 'all' returns information for each section separately, when appropriate, while 'group' returns information for all header, body, and footer combined."
   ]
  },
  {
   "cell_type": "code",
   "execution_count": null,
   "metadata": {
    "collapsed": false
   },
   "outputs": [
    {
     "name": "stdout",
     "output_type": "stream",
     "text": [
      "297 tokens on the full page\n"
     ]
    }
   ],
   "source": [
    "print(\"%s tokens on the full page\" % (page.token_count(section='group')))\n",
    "assert(page.token_count(section='group') == (page.token_count(section='header') +\n",
    "                                             page.token_count(section='body') + \n",
    "                                             page.token_count(section='footer')))"
   ]
  },
  {
   "cell_type": "markdown",
   "metadata": {},
   "source": [
    "Note that for the most part, the properties of the `Page` and `Volume` objects aligns with the names in the HTRC Extracted Features schema, except they are converted to follow [Python naming conventions](https://google.github.io/styleguide/pyguide.html?showone=Naming#Naming): converting the `CamelCase` of the schema to `lowercase_with_underscores`. E.g. `beginLineChars` from the HTRC data is accessible as `Page.begin_line_chars`.\n",
    "\n",
    "## The fun stuff: playing with token counts and character counts\n",
    "\n",
    "Token counts are returned by `Page.tokenlist()`. By default, part-of-speech tagged, case-sensitive counts are returned for the body.\n",
    "\n",
    "The token count information is returned as a DataFrame with a MultiIndex (page, section, token, and part of speech) and one column (count)."
   ]
  },
  {
   "cell_type": "code",
   "execution_count": null,
   "metadata": {
    "collapsed": false
   },
   "outputs": [
    {
     "name": "stdout",
     "output_type": "stream",
     "text": [
      "                           count\n",
      "page section token    pos       \n",
      "16   body    !        .        1\n",
      "             '        ''       1\n",
      "             'Flowers NNS      1\n"
     ]
    }
   ],
   "source": [
    "print(page.tokenlist()[:3])"
   ]
  },
  {
   "cell_type": "markdown",
   "metadata": {},
   "source": [
    "`Page.tokenlist()` can be manipulated in various ways. You can case-fold, for example:"
   ]
  },
  {
   "cell_type": "code",
   "execution_count": null,
   "metadata": {
    "collapsed": false
   },
   "outputs": [
    {
     "name": "stdout",
     "output_type": "stream",
     "text": [
      "                            count\n",
      "page section lowercase pos       \n",
      "16   body    ancient   JJ       1\n",
      "             and       CC      12\n",
      "             any       DT       1\n"
     ]
    }
   ],
   "source": [
    "df = page.tokenlist(case=False)\n",
    "print(df[15:18])"
   ]
  },
  {
   "cell_type": "markdown",
   "metadata": {},
   "source": [
    "Or, you can combine part of speech counts into a single integer."
   ]
  },
  {
   "cell_type": "code",
   "execution_count": null,
   "metadata": {
    "collapsed": false,
    "scrolled": true
   },
   "outputs": [
    {
     "name": "stdout",
     "output_type": "stream",
     "text": [
      "                       count\n",
      "page section token          \n",
      "16   body    Naples        1\n",
      "             November      1\n",
      "             October       1\n"
     ]
    }
   ],
   "source": [
    "df = page.tokenlist(pos=False)\n",
    "print(df[15:18])"
   ]
  },
  {
   "cell_type": "markdown",
   "metadata": {},
   "source": [
    "Section arguments are valid here: 'header', 'body', 'footer', 'all', and 'group'"
   ]
  },
  {
   "cell_type": "code",
   "execution_count": null,
   "metadata": {
    "collapsed": false,
    "scrolled": true
   },
   "outputs": [
    {
     "name": "stdout",
     "output_type": "stream",
     "text": [
      "                        count\n",
      "page section lowercase       \n",
      "16   header  ballet         1\n",
      "             dancer         1\n",
      "             the            1\n"
     ]
    }
   ],
   "source": [
    "df = page.tokenlist(section=\"header\", case=False, pos=False)\n",
    "print(df)"
   ]
  },
  {
   "cell_type": "markdown",
   "metadata": {},
   "source": [
    "The MultiIndex makes it easy to slice the results, and it is althogether more memory-efficient. If you are new to Pandas DataFrames, you might find it easier to learn by converting the index to columns."
   ]
  },
  {
   "cell_type": "code",
   "execution_count": null,
   "metadata": {
    "collapsed": false,
    "scrolled": true
   },
   "outputs": [
    {
     "name": "stdout",
     "output_type": "stream",
     "text": [
      "                               count\n",
      "page section token        pos       \n",
      "16   body    benefactress NN       1\n",
      "             bitterness   NN       1\n",
      "             case         NN       1\n",
      "With index reset: \n",
      "   page section         token pos  count\n",
      "0    16    body  benefactress  NN      1\n",
      "1    16    body    bitterness  NN      1\n"
     ]
    }
   ],
   "source": [
    "df = page.tokenlist()\n",
    "# Slicing on Multiindex: get all Signular or Mass Nouns (NN)\n",
    "idx = pd.IndexSlice\n",
    "nouns = df.loc[idx[:,:,:,'NN'],]\n",
    "print(nouns[:3])\n",
    "print(\"With index reset: \")\n",
    "print(nouns.reset_index()[:2])"
   ]
  },
  {
   "cell_type": "markdown",
   "metadata": {},
   "source": [
    "If you prefer not to use Pandas, you can always convert the object, with methods like `to_dict` and `to_csv`)."
   ]
  },
  {
   "cell_type": "code",
   "execution_count": null,
   "metadata": {
    "collapsed": false,
    "scrolled": true
   },
   "outputs": [
    {
     "data": {
      "text/plain": [
       "{'count': {(16, 'body', '!', '.'): 1,\n",
       "  (16, 'body', \"'\", \"''\"): 1,\n",
       "  (16, 'body', \"'Flowers\", 'NNS'): 1}}"
      ]
     },
     "execution_count": 17,
     "metadata": {},
     "output_type": "execute_result"
    }
   ],
   "source": [
    "df[:3].to_dict()"
   ]
  },
  {
   "cell_type": "markdown",
   "metadata": {},
   "source": [
    "To get just the unique tokens, `Page.tokens` provides them as a list."
   ]
  },
  {
   "cell_type": "code",
   "execution_count": null,
   "metadata": {
    "collapsed": false
   },
   "outputs": [
    {
     "data": {
      "text/plain": [
       "['!', \"'\", \"'Flowers\", \"'s\", ',', '.', '6']"
      ]
     },
     "execution_count": 18,
     "metadata": {},
     "output_type": "execute_result"
    }
   ],
   "source": [
    "page.tokens()[:7]"
   ]
  },
  {
   "cell_type": "markdown",
   "metadata": {},
   "source": [
    "In addition to token lists, you can also access `Page.begin_line_chars` and `Section.end_line_chars`, which are DataFrames of character counts that occur at the start or end of a line."
   ]
  },
  {
   "cell_type": "markdown",
   "metadata": {},
   "source": [
    "### Volume stats collecting\n",
    "\n",
    "The Volume object has a number of methods for collecting information from all its pages.\n",
    "\n",
    "`Volume.tokenlist()` works identically the page tokenlist method, except it returns information for the full volume:"
   ]
  },
  {
   "cell_type": "code",
   "execution_count": null,
   "metadata": {
    "collapsed": false,
    "scrolled": true
   },
   "outputs": [
    {
     "name": "stdout",
     "output_type": "stream",
     "text": [
      "                        count\n",
      "page section lowercase       \n",
      "38   body    she            1\n",
      "39   body    she            1\n",
      "42   body    she            1\n"
     ]
    }
   ],
   "source": [
    "# Print case-insensitive occurrances of the word `she`\n",
    "all_vol_token_counts = vol.tokenlist(pos=False, case=False)\n",
    "print(all_vol_token_counts.loc[idx[:,'body', 'she'],][:3])"
   ]
  },
  {
   "cell_type": "markdown",
   "metadata": {},
   "source": [
    "Note that a Volume-wide tokenlist is not crunched until you need it, then it will stay cached in case you need it. If you try to access `Page.tokenlist()` _after_ accessing `Volume.tokenlist()`, the Page object will return that page from the Volume's cached representation, rather than preparing it itself.\n",
    "\n",
    "`Volume.tokens()`, and `Volume.tokens_per_page()` give easy access to the full vocabulary of the volume, and the token counts per page."
   ]
  },
  {
   "cell_type": "code",
   "execution_count": null,
   "metadata": {
    "collapsed": false
   },
   "outputs": [
    {
     "data": {
      "text/plain": [
       "['\"', '.', ':', 'Fred', 'Newton', 'Scott', 'gift', 'i', 'ii', 'iiiiISI']"
      ]
     },
     "execution_count": 20,
     "metadata": {},
     "output_type": "execute_result"
    }
   ],
   "source": [
    "vol.tokens()[:10]"
   ]
  },
  {
   "cell_type": "markdown",
   "metadata": {},
   "source": [
    "If you prefer a DataFrame structured like a term-document matrix (where pages are the 'documents'), `vol.term_page_freqs()` will return it.\n",
    "\n",
    "By default, this returns a page-frequency rather than term-frequency, which is to say it counts `1` when a term occurs on a page, regardless of how much it occurs on that page. For a term frequency, pass `page_freq=False`."
   ]
  },
  {
   "cell_type": "code",
   "execution_count": null,
   "metadata": {
    "collapsed": false,
    "scrolled": true
   },
   "outputs": [
    {
     "name": "stdout",
     "output_type": "stream",
     "text": [
      "token  the  and   is   he  she\n",
      "page                          \n",
      "10     0.0  1.0  0.0  0.0  0.0\n",
      "11     1.0  1.0  1.0  0.0  0.0\n",
      "token   the  and   is   he  she\n",
      "page                           \n",
      "10      0.0  1.0  0.0  0.0  0.0\n",
      "11     22.0  7.0  4.0  0.0  0.0\n"
     ]
    }
   ],
   "source": [
    "a = vol.term_page_freqs()\n",
    "print(a.loc[10:11,['the','and','is','he', 'she']])\n",
    "a = vol.term_page_freqs(page_freq=False)\n",
    "print(a.loc[10:11,['the','and','is', 'he', 'she']])"
   ]
  },
  {
   "cell_type": "code",
   "execution_count": null,
   "metadata": {
    "collapsed": true
   },
   "outputs": [],
   "source": [
    "data/da"
   ]
  },
  {
   "cell_type": "markdown",
   "metadata": {},
   "source": [
    "Volume.term_page_freqs provides a wide DataFrame resembling a matrix, where terms are listed as columns, pages are listed as rows, and the values correspond to the term frequency (or page page frequency with `page_freq=true`).\n",
    "Volume.term_volume_freqs() simply sums these.\n",
    " \n",
    "### Multiprocessing\n",
    "\n",
    "For large jobs, you'll want to use multiprocessing or multithreading to speed up your process. This is left up to your preferred method, either within Python or by spawning multiple scripts from the command line. Here are two approaches that I like.\n",
    "\n",
    "#### Dask\n",
    "\n",
    "Dask offers easy multithreading (shared resources) and multiprocessing (separate processes) in Python, and is particularly convenient because it includes a subset of Pandas DataFrames.\n",
    "\n",
    "Here is a minimal example, that lazily loads token frequencies from a list of volume IDs, and counts them up by part of speech tag.\n",
    "\n",
    "```python\n",
    "import dask.dataframe as dd\n",
    "from dask import delayed\n",
    "\n",
    "def get_tokenlist(vol):\n",
    "    ''' Load a one volume feature reader, get that volume, and return its tokenlist '''\n",
    "    return FeatureReader(ids=[volid]).first().tokenlist()\n",
    "\n",
    "delayed_dfs = [delayed(get_tokenlist)(volid) for volid in volids]\n",
    "\n",
    "# Create a dask\n",
    "ddf = (dd.from_delayed(delayed_dfs)\n",
    "         .reset_index()\n",
    "         .groupby('pos')[['count']]\n",
    "         .sum()\n",
    "      )\n",
    "\n",
    "# Run processing\n",
    "ddf.compute()\n",
    "```\n",
    "\n",
    "Here is an example of 78 volumes being processed in 24 seconds with 31 threads:\n",
    "\n",
    "![Counting POS in 78 books about knitting](data/dask-progress.png)\n",
    "\n",
    "This example used multithreading. Due to the nature of Python, certain functions won't parallelize well. In our case, the part where the JSON is read from the file and converted to a DataFrame (the light green parts of the graphic) won't speed up because Python dicts lock the Global Interpreter Lock (GIL). However, because Pandas releases the GIL, nearly everything you do after parsing the JSON will be very quick.\n",
    "\n",
    "To better understand what happens when `ddf.compute()`, here is a graph for 4 volumes:\n",
    "\n",
    "![](data/dask-graph.png)\n",
    "\n",
    "\n",
    "#### GNU Parallel\n",
    "As an alternative to multiprocessing in Python, my preference is to have simpler Python scripts and to use GNU Parallel on the command line. To do this, you can set up your Python script to take variable length arguments of feature file paths, and to print to stdout.\n",
    "\n",
    "This psuedo-code shows how that you'd use parallel, where the number of parallel processes is 90% the number of cores, and 50 paths are sent to the script at a time (if you send too little at a time, the initialization time of the script can add up).\n",
    "\n",
    "```bash\n",
    "find feature-files/ -name '*json.bz2' | parallel --eta --jobs 90% -n 50 python your_script.py >output.txt\n",
    "```"
   ]
  },
  {
   "cell_type": "markdown",
   "metadata": {},
   "source": [
    "## Additional Notes\n",
    "\n",
    "### Installing the development version\n",
    "\n",
    "    git clone https://github.com/htrc/htrc-feature-reader.git\n",
    "    cd htrc-feature-reader\n",
    "    python setup.py install\n",
    "\n",
    "### Iterating through the JSON files\n",
    "\n",
    "If you need to do fast, highly customized processing without instantiating Volumes, FeatureReader has a convenient generator for getting the raw JSON as a Python dict: `fr.jsons()`. This simply does the file reading, optional decompression, and JSON parsing.\n",
    "\n",
    "### Downloading files within the library\n",
    "\n",
    "`utils` includes an Rsyncing utility, `download_file`. This requires Rsync to be installed on your system.\n",
    "\n",
    "**Usage:**\n",
    "\n",
    "Download one file to the current directory:\n",
    "    \n",
    "```\n",
    "utils.download_file(htids='nyp.33433042068894')\n",
    "```\n",
    "\n",
    "Download multiple files to the current directory:\n",
    "\n",
    "```\n",
    "ids = ['nyp.33433042068894', 'nyp.33433074943592', 'nyp.33433074943600']\n",
    "utils.download_file(htids=ids)\n",
    "```\n",
    "\n",
    "Download file to `/tmp`:\n",
    "```\n",
    "utils.download_file(htids='nyp.33433042068894', outdir='/tmp')\n",
    "```\n",
    "\n",
    "Download file to current directory, keeping pairtree directory structure,\n",
    "i.e. `./nyp/pairtree_root/33/43/30/42/06/88/94/33433042068894/nyp.33433042068894.json.bz2`:\n",
    "\n",
    "```\n",
    "utils.download_file(htids='nyp.33433042068894', keep_dirs=True)\n",
    "    ```\n",
    "\n",
    "### Getting the Rsync URL\n",
    "\n",
    "If you have a HathiTrust Volume ID and want to be able to download the features for a specific book, `hrtc_features.utils` contains an [id_to_rsync](http://htrc.github.io/htrc-feature-reader/htrc_features/utils.m.html#htrc_features.utils.id_to_rsync) function. This uses the [pairtree](http://pythonhosted.org/Pairtree/) library but has a fallback written with that library is not installed, since it isn't compatible with Python 3."
   ]
  },
  {
   "cell_type": "code",
   "execution_count": null,
   "metadata": {
    "collapsed": false
   },
   "outputs": [
    {
     "data": {
      "text/plain": [
       "'miun/pairtree_root/ad/x6/30/0,/00/01/,0/01/adx6300,0001,001/miun.adx6300,0001,001.json.bz2'"
      ]
     },
     "execution_count": 1,
     "metadata": {},
     "output_type": "execute_result"
    }
   ],
   "source": [
    "from htrc_features import utils\n",
    "utils.id_to_rsync('miun.adx6300.0001.001')"
   ]
  },
  {
   "cell_type": "markdown",
   "metadata": {},
   "source": [
    "See the [ID to Rsync notebook](examples/ID_to_Rsync_Link.ipynb) for more information on this format and on Rsyncing lists of urls.\n",
    "\n",
    "There is also a command line utility installed with the HTRC Feature Reader:\n",
    "\n",
    "```bash\n",
    "$ htid2rsync miun.adx6300.0001.001\n",
    "miun/pairtree_root/ad/x6/30/0,/00/01/,0/01/adx6300,0001,001/miun.adx6300,0001,001.json.bz2\n",
    "```"
   ]
  },
  {
   "cell_type": "markdown",
   "metadata": {},
   "source": [
    "### Advanced Features\n",
    "\n",
    "In the beta Extracted Features release, schema 2.0, a few features were separated out to an advanced files. However, *this designation is no longer present starting with schema 3.0*, meaning information like `beginLineChars`, `endLineChars`, and `capAlphaSeq` are always available:"
   ]
  },
  {
   "cell_type": "code",
   "execution_count": null,
   "metadata": {
    "collapsed": false
   },
   "outputs": [
    {
     "data": {
      "text/plain": [
       "[0, 1, 0, 0, 0, 0, 0, 0, 4, 1]"
      ]
     },
     "execution_count": 23,
     "metadata": {},
     "output_type": "execute_result"
    }
   ],
   "source": [
    "# What is the longest sequence of capital letter on each page?\n",
    "vol.cap_alpha_seqs()[:10]"
   ]
  },
  {
   "cell_type": "code",
   "execution_count": null,
   "metadata": {
    "collapsed": false,
    "scrolled": true
   },
   "outputs": [
    {
     "name": "stdout",
     "output_type": "stream",
     "text": [
      "                         count\n",
      "page section place char       \n",
      "2    body    end   -         1\n",
      "                   :         1\n",
      "                   I         1\n",
      "                   f         1\n",
      "                   t         1\n"
     ]
    }
   ],
   "source": [
    "end_line_chars = vol.end_line_chars()\n",
    "print(end_line_chars.head())"
   ]
  },
  {
   "cell_type": "code",
   "execution_count": null,
   "metadata": {
    "collapsed": false
   },
   "outputs": [
    {
     "name": "stdout",
     "output_type": "stream",
     "text": [
      "                         count\n",
      "page section place char       \n",
      "45   body    end   !         1\n",
      "75   body    end   !         1\n",
      "77   body    end   !         1\n",
      "91   body    end   !         1\n",
      "92   body    end   !         1\n"
     ]
    }
   ],
   "source": [
    "# Find pages that have lines ending with \"!\"\n",
    "idx = pd.IndexSlice\n",
    "print(end_line_chars.loc[idx[:,:,:,'!'],].head())"
   ]
  },
  {
   "cell_type": "markdown",
   "metadata": {},
   "source": [
    "### Testing\n",
    "\n",
    "This library is meant to be compatible with Python 3.2+ and Python 2.7+. Tests are written for py.test and can be run with `setup.py test`, or directly with `python -m py.test -v`.\n",
    "\n",
    "If you find a bug, leave an issue on the issue tracker, or contact Peter Organisciak at `organisciak+htrc@gmail.com`."
   ]
  }
 ],
 "metadata": {
  "kernelspec": {
   "display_name": "Python 3",
   "language": "python",
   "name": "python3"
  },
  "language_info": {
   "codemirror_mode": {
    "name": "ipython",
    "version": 3
   },
   "file_extension": ".py",
   "mimetype": "text/x-python",
   "name": "python",
   "nbconvert_exporter": "python",
   "pygments_lexer": "ipython3",
   "version": "3.6.4"
  }
 },
 "nbformat": 4,
 "nbformat_minor": 2
}<|MERGE_RESOLUTION|>--- conflicted
+++ resolved
@@ -119,11 +119,7 @@
     {
      "data": {
       "text/plain": [
-<<<<<<< HEAD
        "<htrc_features.feature_reader.Volume at 0x24d7b8b7390>"
-=======
-       "<htrc_features.feature_reader.Volume at 0x22987888470>"
->>>>>>> a62fa0fb
       ]
      },
      "execution_count": 3,
