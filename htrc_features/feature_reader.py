from __future__ import unicode_literals

import sys
PY3 = (sys.version_info[0] >= 3)



from multiprocessing import Pool
import logging
import pandas as pd
import numpy as np
<<<<<<< HEAD
from io import BytesIO

from six import iteritems

=======
import pymarc
# Because python2's dict.iteritem is python3's dict.item
from six import iteritems, StringIO
>>>>>>> a62fa0fb
try:
    import ujson as json
except ImportError:
    import json
import requests


if PY3:
    from urllib.request import urlopen as _urlopen
    from urllib.parse import urlparse as parse_url
    from urllib.error import HTTPError
else:
    from urlparse import urlparse as parse_url
    from urllib2 import urlopen as _urlopen
    from urllib2 import HTTPError

try:
    import bz2file as bz2
except ImportError:
    import bz2
    if not PY3:
        logging.warn("Loading volumes from a URL will not work in Python 2 unless you install bz2file")


# UTILS
SECREF = ['header', 'body', 'footer']


def group_tokenlist(in_df, pages=True, section='all', case=True, pos=True,
                    page_freq=False):
    '''
        Return a token count dataframe with requested folding.

        pages[bool]: If true, keep pages. If false, combine all pages.
        section[string]: 'header', 'body', 'footer' will only return those
            sections. 'all' will return all info, unfolded. 'group' combines
            all sections info.
        case[bool]: If true, return case-sensitive token counts.
        pos[bool]: If true, return tokens facets by part-of-speech.
        page_freq[bool]: If true, will simply count whether or not a token is
        on a page. Defaults to false.
    '''
    groups = []
    if pages:
        groups.append('page')
    if section in ['all'] + SECREF:
        groups.append('section')
    groups.append('token' if case else 'lowercase')
    if pos:
        groups.append('pos')

    if in_df.empty:
        return pd.DataFrame([], columns=groups)

    if section in ['all', 'group']:
        df = in_df
    elif section in SECREF:
        idx = pd.IndexSlice
        try:
            df = in_df.loc[idx[:, section, :, :], ]
        except KeyError:
            logging.debug("Section {} not available".format(section))
            df = pd.DataFrame([], columns=groups+['count'])\
                   .set_index(groups)
            return df
    else:
        logging.error("Invalid section argument: {}".format(section))
        return

    # Add lowercase column. Previously, this was saved internally. However,
    # DataFrame.str.lower() is reasonably fast and the need to call it
    # repeatedly is low, so it is no longer saved.
    # This makes the internal representation more predictable, hopefully
    # avoiding unexpected bugs.
    if not case:
        # Replace our df reference to a copy.
        df = df.copy()
        logging.debug('Adding lowercase column')
        df.insert(len(df.columns), 'lowercase',
                  df.index.get_level_values('token').str.lower())

    # Check if we need to group anything
    if groups == ['page', 'section', 'token', 'pos']:
        if page_freq:
            pd.options.mode.chained_assignment = None
            df['count'] = 1
            pd.options.mode.chained_assignment = 'warn'
        return df
    else:
        if not page_freq:
            return df.reset_index().groupby(groups).sum()[['count']]
        elif page_freq and 'page' in groups:
            df = df.reset_index().groupby(groups).sum()[['count']]
            pd.options.mode.chained_assignment = None
            df['count'] = 1
            pd.options.mode.chained_assignment = 'warn'
            return df
        elif page_freq and 'page' not in groups:
            # We'll have to group page-level, then group again
            def set_to_one(x):
                x['count'] = 1
                return x
            return df.reset_index().groupby(['page']+groups).apply(set_to_one)\
                     .groupby(groups).sum()[['count']]


def group_linechars(df, section='all', place='all'):

    # Set up grouping
    groups = ['page']
    if section in SECREF + ['all']:
        groups.append('section')
    if place in ['begin', 'end', 'all']:
        groups.append('place')
    groups.append('character')

    # Set up slicing
    slices = [slice(None)]
    if section in ['all', 'group']:
        slices.append(slice(None))
    elif section in SECREF:
        slices.append([section])
    if place in ['begin', 'end']:
        slices.append([place])
    elif place in ['group', 'all']:
        # It's hard to imagine a use for place='group', but adding for
        # completion
        slices.append(slice(None))

    if slices != [slice(None)] * 3:
            df = df.loc[tuple(slices), ]

    if groups == ['page', 'section', 'place', 'character']:
        return df
    else:
        return df.groupby(groups).sum()[['count']]

# CLASSES


class FeatureReader(object):
    DL_URL = "https://data.analytics.hathitrust.org/features/get?download-id={0}"
    
    def __init__(self, paths=None, compressed=True, ids=None):
        self.compressed = compressed
        
        if paths:
            self._online = False
            if type(paths) is list:
                self.paths = paths
            else:
                self.paths = [paths]
        else:
            self.paths = []

        if ids:
            if type(ids) is list:
                self.paths += [self.DL_URL.format(id) for id in ids]
            else:
                self.paths.append(self.DL_URL.format(ids))

        self.index = 0

    def __iter__(self):
        return self.volumes()
    
    def __len__(self):
        return len(self.paths)

    def __str__(self):
        return "HTRC Feature Reader with %d paths load" % (len(self.paths))

    def volumes(self):
        ''' Generator for returning Volume objects '''
        for path in self.paths:
            # If path is a tuple, assume that the advanced path was also given
            if type(path) == tuple:
                basic, advanced = path
                yield self._volume(basic, advanced_path=advanced,
                                   compressed=self.compressed)
            else:
                yield self._volume(path, compressed=self.compressed)

    def jsons(self):
        ''' Generator for returning decompressed, parsed json dictionaries
        for volumes. Convenience function for when the FeatureReader objects
        are not needed. '''
        for path in self.paths:
            # If path is a tuple, assume that the advanced path was also given
            if type(path) == tuple:
                basic, advanced = path
                basicjson = self._read_json(basic, compressed=self.compressed)
                advjson = self._read_json(advanced, compressed=self.compressed)
                yield (basicjson, advjson)
            else:
                yield self._read_json(path, compressed=self.compressed)

    def first(self):
        ''' Return first volume from Feature Reader. This is a convenience
        feature for single volume imports or to quickly get a volume for
        testing.'''
        return next(self.volumes())

    def create_volume(self, path, **kwargs):
        return self._volume(path, **kwargs)

    def _read_json(self, path_or_url, compressed=True, advanced_path=False):
        ''' Load JSON for a path. Allows remote files in addition to local ones. '''
        if parse_url(path_or_url).scheme in ['http', 'https']:
            try:
                req = _urlopen(path_or_url)
                filename_or_buffer = BytesIO(req.read())
            except HTTPError:
                logging.exception("HTTP Error with id %s" % path_or_url)
                raise
            compressed = True
        else:
            filename_or_buffer = path_or_url
        
        try:
            if compressed:
                f = bz2.BZ2File(filename_or_buffer)
            else:
                f = open(filename_or_buffer, 'r+')
            rawjson = f.readline()
            f.close()
        except IOError:
            logging.exception("Can't read %s. Did you pass the incorrect "
                              "'compressed=' argument?", path_or_url)
            raise
        except:
            logging.exception("Can't open %s", path_or_url)
            raise

        # This is a bandaid for schema version 2.0, not over-engineered
        # since upcoming releases of the extracted features
        # dataset won't keep the basic/advanced split

        try:
            # For Python3 compatibility, decode to str object
            if type(rawjson) != str:
                rawjson = rawjson.decode()
            volumejson = json.loads(rawjson)
        except:
            logging.exception("Problem reading JSON for %s. One common reason"
                              " for this error is an incorrect compressed= "
                              "argument", path_or_url)
            raise
        return volumejson

    def _volume(self, path, compressed=True, advanced_path=False):
        ''' Read a path into a volume.'''
        
        volumejson = self._read_json(path, compressed)
        if advanced_path:
            advanced = self._read_json(advanced_path, compressed)
            advanced = advanced['features']
        else:
            advanced = False
        return Volume(volumejson, advanced=advanced)

    def _wrap_func(self, func):
        '''
        Convert a volume path to a volume and run func(vol). For
        multiprocessing.
        TODO: Closures won't work, this is a useless function.
        Remove this after consideration...
        '''
        def new_func(path):
            vol = self._volume(path)
            func(vol)
        return new_func
    
    def __repr__(self):
        if len(self.paths) > 1:
            return "<%d path FeatureReader (%s to %s)>" % (len(self.paths), self.paths[0], self.paths[-1])
        elif len(self.paths) == 1:
            return "<Empty FeatureReader>"
        else:
            return "<FeatureReader for %s>" % self.paths[0]
        
    def __str__(self):
        return "<%d path FeatureReader>" % (len(self.paths))


class Volume(object):
    SUPPORTED_SCHEMA = ['2.0', '3.0']
    METADATA_FIELDS = [('schemaVersion', 'schema_version'),
                       ('dateCreated', 'date_created'),
                       ('title', 'title'),
                       ('pubDate', 'pub_date'),
                       ('language', 'language'),
                       ('htBibUrl', 'ht_bib_url'),
                       ('handleUrl', 'handle_url'),
                       ('oclc', 'oclc'),
                       ('imprint', 'imprint'),
                       ('names', 'names'),
                       ('classification', 'classification'),
                       ('typeOfResource', 'type_of_resource'),
                       ('issuance', 'issuance'),
                       ('genre', 'genre'),
                       ("bibliographicFormat", "bibliographic_format"),
                       ("pubPlace", "pub_place"),
                       ("governmentDocument", "government_document"),
                       ("sourceInstitution", "source_institution"),
                       ("enumerationChronology", "enumeration_chronology"),
                       ("hathitrustRecordNumber", "hathitrust_record_number"),
                       ("rightsAttributes", "rights_attributes"),
                       ("accessProfile", "access_profile"),
                       ("volumeIdentifier", "volume_identifier"),
                       ("sourceInstitutionRecordNumber",
                        "source_institution_record_number"),
                       ("isbn", "isbn"),
                       ("issn", "issn"),
                       ("lccn", "lccn"),
                       ("lastUpdateDate", "last_update_date")
                      ]
    ''' List of metadata fields, with their pythonic name mapping. '''

    BASIC_FIELDS = [('pageCount', 'page_count')]
    ''' List of fields which return primitive values in the schema, as tuples
    with (CamelCase, lower_with_under) mapping.
    '''
    _metadata = None
    _tokencounts = pd.DataFrame()
    _line_chars = pd.DataFrame()

    def __init__(self, obj, advanced=False, default_page_section='body'):
        # Verify schema version
        self._schema = obj['features']['schemaVersion']
        if self._schema not in self.SUPPORTED_SCHEMA:
            logging.warning('Schema version of imported (%s) file does not match '
                         'the supported version (%s)' %
                         (obj['features']['schemaVersion'],
                          self.SUPPORTED_SCHEMA))
        self.id = obj['id']
        self._pages = obj['features']['pages']
        self.default_page_section = default_page_section

        # Expand basic values to properties
        for key, pythonkey in self.METADATA_FIELDS:
            if key in obj['metadata']:
                setattr(self, pythonkey, obj['metadata'][key])
        for key, pythonkey in self.BASIC_FIELDS:
            if key in obj['features']:
                setattr(self, pythonkey, obj['features'][key])

        if (hasattr(self, 'genre') and 
            obj['metadata']['schemaVersion'] in ["1.0", "2.0"]):
            self.genre = self.genre.split(", ")

        self._has_advanced = False

        if advanced:
            if self._schema != '2.0':
                logging.warning("Only schema 2.0 supports advanced files."
                             "Ignoring")
            else:
                self._has_advanced = True
                # Create an internal dataframe for lineChar counts
                self._line_chars = self._make_line_char_df(advanced['pages'])
                
        if (self._schema in ['2.0', '3.0']) and (self.language in ['jpn', 'chi']):
            logging.warning("This version of the EF dataset has a tokenization bug for Chinese and Japanese."
                         "See https://wiki.htrc.illinois.edu/display/COM/Extracted+Features+Dataset#ExtractedFeaturesDataset-issues")


    def __iter__(self):
        return self.pages()

    def __str__(self):
        try:
            return "<HTRC Volume: %s - %s (%s)>" % (self.id, self.title, self.year)
        except:
            return "<HTRC Volume: %s>" % self.id

    def _repr_html_(self):
        html_template = "<strong><a href='%s'>%s</a></strong> by <em>%s</em> (%s, %s pages) - <code>%s</code>"
        try:
            return html_template % (self.handle_url, self.title, ",".join(self.author), self.year, self.page_count, self.id)
        except:
            return "<strong><a href='%s'>%s</a></strong>" % (self.handle_url, self.title)

    @property
    def year(self):
        ''' A friendlier name wrapping Volume.pubDate '''
        return self.pub_date
    
    @property
    def author(self):
        ''' A friendlier name wrapping Volume.names. Returns list. '''
        return self.names

    @property
    def metadata(self):
        """
        Fetch additional information about a volume from the HathITrust Bibliographic API.

        See: https://www.hathitrust.org/bib_api

        :return: A `pymarc` record. See pymarc's documentation for details on using it.
        """
        if not self._metadata:
            logging.debug("Looking up full metadata for {0}".format(self.id))
            data = requests.get(self.ht_bib_url).json()

            record_id = data['items'][0]['fromRecord']
            marc = data['records'][record_id]['marc-xml']

            # Pymarc only reads a file, so stream the text as if it was one
            xml_stream = StringIO(marc)
            xml_record = pymarc.parse_xml_to_array(xml_stream)[0]
            xml_stream.close()

            self._metadata = xml_record
        return self._metadata

    def tokens(self, section='default', case=True):
        ''' Get unique tokens '''
        tokens = self.tokenlist(section=section).index\
                     .get_level_values('token').to_series()
        if case:
            return tokens.unique().tolist()
        else:
            return tokens.str.lower().unique().tolist()

    def pages(self, **kwargs):
        for page in self._pages:
            yield Page(page, self, **kwargs)

    def tokens_per_page(self, **kwargs):
        '''
        Return a one dimension pd.DataFrame of page lengths
        '''
        if 'section' not in kwargs or kwargs['section'] == 'default':
            section = self.default_page_section
        else:
            section = kwargs['section']

        d = [{'page': int(page['seq']), 'section': sec,
              'count':page[sec]['tokenCount']}
             for page in self._pages for sec in SECREF]
        df = pd.DataFrame(d).set_index(['page', 'section']).sort_index()

        if section in SECREF:
            return df.loc[(slice(None), section), ].reset_index('section',
                                                                drop=True)
        elif section == 'all':
            return df
        elif section == 'group':
            return df.groupby(level='page').sum()

    def line_counts(self, section='default'):
        ''' Return a list of line counts, per page '''
        return [page.line_count(section=section) for page in self.pages()]

    def empty_line_counts(self, section='default'):
        ''' Return a list of empty line counts, per page '''
        return [page.empty_line_count(section=section)
                for page in self.pages()]

    def cap_alpha_seq(self, section='body'):
        logging.warn("At the volume-level, use Volume.cap_alpha_seqs()")
        return self.cap_alpha_seqs(section)

    def cap_alpha_seqs(self, section='body'):
        ''' Return the longest length of consecutive capital letters starting a
        line on the page. Returns a list for all pages. Only includes the body:
        header/footer information is not included.
        '''
        if section != 'body':
            logging.warn("cap_alpha_seq only includes counts for the body "
                         "section of pages.")
        return [page.cap_alpha_seq() for page in self.pages()]

    def sentence_counts(self, section='default'):
        ''' Return a list of sentence counts, per page '''
        return [page.sentence_count(section=section) for page in self.pages()]

    def tokenlist(self, pages=True, section='default', case=True, pos=True,
                  page_freq=False):
        ''' Get or set tokencounts DataFrame

        pages[bool]: Keep page-level info if true, else fold.

        section[string]: Which part of the page to return. In addition to
            'header', 'body', and 'footer', 'all' will return a DataFrame with
            all the sections, 'group' will sum all sections,
            section in ['header', 'footer', 'body'] will return those fields
            section == 'all' will group and sum all sections
            section == 'default' falls back on what the page object has saved

        case[bool] : Preserve case, or fold.

        pos[bool] : Specify whether to return frequencies per part of speech,
                    or simply by word

        page_freq[bool] : Whether to count page frequency (1 if it occurs on
        the page, else 0) or a term frequency (counts for the term, per page)
        '''
        if section == 'default':
            section = self.default_page_section

        # Create the internal representation if it does not already
        # exist. This will only need to exist once
        if self._tokencounts.empty:
            self._tokencounts = self._make_tokencount_df(self._pages)

        return group_tokenlist(self._tokencounts, pages=pages, section=section,
                               case=case, pos=pos, page_freq=page_freq)

    def term_page_freqs(self, page_freq=True, case=True):
        ''' Return a term frequency x page matrix, or optionally a
        page frequency x page matrix '''
        all_page_dfs = self.tokenlist(page_freq=page_freq, case=case)
        return all_page_dfs.reset_index()\
                           .groupby(['token', 'page'], as_index=False).sum()\
                           .pivot(index='page', columns='token',
                                  values='count')\
                           .fillna(0)

    def term_volume_freqs(self, page_freq=True, pos=True, case=True):
        ''' Return a list of each term's frequency in the entire volume '''
        df = self.tokenlist(page_freq=page_freq, pos=pos, case=case)
        groups = ['token'] if not pos else ['token', 'pos']
        return df.reset_index().drop(['page'], axis=1)\
                 .groupby(groups, as_index=False).sum()\
                 .sort_values(by='count', ascending=False)

    def end_line_chars(self, **args):
        '''
        Get counts of characters at the end of lines, i.e. the characters on
        the far right of the page.
        '''
        return self.line_chars(place='end', **args)

    def begin_line_chars(self, **args):
        '''
        Get counts of characters at the begin of lines, i.e. the characters on
        the far left of the page.
        '''
        return self.line_chars(place='begin', **args)

    def line_chars(self, section='default', place='all'):
        '''
        Interface for all begin/end of line character information.
        '''
        if self._schema == '2.0' and not self._has_advanced:
            logging.error("For schema version 2.0, you need load the "
                          "'advanced' file for begin/endLineChars")
            return

        if section == 'default':
            section = self.default_page_section

        if self._line_chars.empty and self._has_advanced:
            logging.error("Something went wrong. Expected Advanced features"
                          " to already be processed")
            return
        elif self._line_chars.empty and not self._has_advanced:
            self._line_chars = self._make_line_char_df(self._pages)

        df = self._line_chars
        return group_linechars(df, section=section, place=place)

    def _make_tokencount_df(self, pages):
        '''
        Returns a Pandas dataframe of:
            page / section / place(i.e. begin/end) / char / count
        '''
        if self._schema == '1.0':
            tname = 'tokens'
        else:
            tname = 'tokenPosCount'

        # Make structured numpy array
        # Because it is typed, this approach is ~40x faster than earlier
        # methods
        m = sum([page['tokenCount'] for page in pages])
        arr = np.zeros(m, dtype=[(str('page'), str('u8')),
                                 (str('section'), str('U6')),
                                 (str('token'), str('U64')),
                                 (str('pos'), str('U6')),
                                 (str('count'), str('u4'))])
        i = 0
        for page in pages:
            for sec in ['header', 'body', 'footer']:
                for token, posvalues in iteritems(page[sec][tname]):
                    for pos, value in iteritems(posvalues):
                        arr[i] = (page['seq'], sec, token, pos, value)
                        i += 1
                        if (i > m+1):
                            logging.error("This volume has more token info "
                                          "than the internal representation "
                                          "allows. Email organisciak@gmail.com"
                                          "to let the library author know!")

        # Create a DataFrame
        df = pd.DataFrame(arr[:i]).set_index(['page', 'section',
                                              'token', 'pos'])
        df.sort_index(inplace=True, level=0, sort_remaining=True)
        return df

    def _make_line_char_df(self, pages):
        '''
        Returns a Pandas dataframe of:
            page / section / place(i.e. begin/end) / char / count

        Provide an array of pages that hold beginLineChars and endLineChars.
        '''
        if self._schema == '3.0':
            logging.warn("Adapted to erroneous key names in schema 3.0.")
            place_key = [('begin', 'beginCharCounts'), ('end', 'endCharCount')]
        else:
            place_key = [('begin', 'beginLineChars'), ('end', 'endLineChars')]
           
        
        # Make structured numpy array
        # Because it is typed, this approach is ~40x faster than earlier
        # methods
        m = len(pages) * 3 * 2  # Pages * section types * places
        arr = np.zeros(int(m*100), dtype=[(str('page'), str('u8')),
                                          (str('section'), str('U6')),
                                          (str('place'), str('U5')),
                                          (str('char'), str('U1')),
                                          (str('count'), str('u8'))])
        i = 0
        for page in pages:
            for sec in ['header', 'body', 'footer']:
                for place, json_key in  place_key:
                    for char, value in iteritems(page[sec][json_key]):
                        arr[i] = (page['seq'], sec, place, char, value)
                        i += 1

        # Create a DataFrame
        df = pd.DataFrame(arr[:i]).set_index(['page', 'section',
                                              'place', 'char'])
        df.sortlevel(inplace=True)
        return df
        
    def __str__(self):
        def truncate(s, maxlen):
            if len(s) > maxlen:
                return s[:maxlen].strip() + "..."
            else:
                return s.strip()
        return "<Volume: %s (%s) by %s>" % (truncate(self.title, 30), self.year, truncate(self.author[0], 40))


class Page:

    _tokencounts = pd.DataFrame()
    _line_chars = pd.DataFrame()
    BASIC_FIELDS = [('seq', 'seq'), ('tokenCount', '_token_count'),
                    ('languages', 'languages')]
    ''' List of fields which return primitive values in the schema, as tuples
    with (CamelCase, lower_with_under) mapping '''
    SECTION_FIELDS = ['lineCount', 'emptyLineCount', 'sentenceCount',
                      'capAlphaSeq']
    ''' Fields that are counted by section.'''

    def __init__(self, pageobj, volume, default_section='body'):
        self.volume = volume
        self.default_section = default_section
        self._json = pageobj

        assert(self.default_section in SECREF + ['all', 'group'])

        for key, pythonkey in self.BASIC_FIELDS:
            if key in pageobj:
                setattr(self, pythonkey, pageobj[key])

        arr = np.zeros((len(SECREF), len(self.SECTION_FIELDS)), dtype='u4')
        for i, sec in enumerate(SECREF):
                for j, stat in enumerate(self.SECTION_FIELDS):
                            if stat in self._json[sec]:
                                arr[i, j] = self._json[sec][stat]
                            else:
                                arr[i, j] = 0
        self._basic_stats = pd.DataFrame(arr, columns=self.SECTION_FIELDS,
                                         index=SECREF)

    def tokens(self, section='default', case=True):
        ''' Get unique tokens '''
        tokens = self.tokenlist(section=section).index\
                     .get_level_values('token').to_series()
        if case:
            return tokens.unique().tolist()
        else:
            return tokens.str.lower().unique().tolist()

    def count(self):
        return self._df['count'].astype(int).sum()

    def line_count(self, section='default'):
        return self._get_basic_stat(section, 'lineCount')

    def empty_line_count(self, section='default'):
        return self._get_basic_stat(section, 'emptyLineCount')

    def cap_alpha_seq(self, section='body'):
        ''' Return the longest length of consecutive capital letters starting a
        line on the page. Returns an integer. Only includes the body:
        header/footer information is not included.
        '''
        if section != 'body':
            logging.warn("cap_alpha_seq only includes counts for the body "
                         "section of pages.")
        return self._get_basic_stat('body', 'capAlphaSeq')

    def sentence_count(self, section='default'):
        return self._get_basic_stat(section, 'sentenceCount')

    def _get_basic_stat(self, section, stat):
        if stat is 'all':
            # Return all columns. No publicized currently
            stat = slice(None)

        if section == 'default':
            section = self.default_section

        if section in ['header', 'body', 'footer']:
            return self._basic_stats.loc[section, stat]
        elif section == 'all':
            return self._basic_stats.loc[:, stat]
        elif section == 'group':
            return self._basic_stats.loc[:, stat].sum()

    def tokenlist(self, section='default', case=True, pos=True):
        ''' Get or set tokencounts DataFrame

        section[string]: Which part of the page to return. In addition to
            'header', 'body', and 'footer', 'all' will return a DataFrame with
            all the sections, 'group' will sum all sections,
            section in ['header', 'footer', 'body'] will return those fields
            section == 'all' will group and sum all sections
            section == 'default' falls back on what the page object has saved

        case[bool] : Preserve case, or fold. To save processing, it's likely
                    more efficient to calculate lowercase later in the process:
                    if you want information for all pages, first collect your
                    information case-sensitive, then fold at the end.

        pos[bool] : Specify whether to return frequencies per part of speech,
                    or simply by word
        '''
        section = self.default_section if section == 'default' else section

        # If there are no tokens, return an empty dataframe
        if self._token_count == 0:
            emptycols = ['page']
            if section in SECREF + ['all']:
                emptycols.append('section')
            emptycols.append('token' if case else 'lowercase')
            if pos:
                emptycols.append('pos')
            emptycols.append('count')
            return pd.DataFrame([], columns=emptycols)

        # If there's a volume-level representation, simply pull from that
        elif not self.volume._tokencounts.empty:
            try:
                df = self.volume._tokencounts.loc[([int(self.seq)]), ]
            except:
                logging.error("Error subsetting volume DF for seq:{}".format(
                              self.seq))
                return

        # Create the internal representation if it does not already
        # This will only need to be created once
        elif self._tokencounts.empty:
            # Using the DF building method from Volume
            self._tokencounts = self.volume._make_tokencount_df([self._json])
            df = self._tokencounts
        else:
            df = self._tokencounts

        return group_tokenlist(df, pages=True, section=section, case=case,
                               pos=pos)

    def end_line_chars(self, section='default'):
        return self.line_chars(section=section, place='end')

    def begin_line_chars(self, section='default'):
        return self.line_chars(section=section, place='begin')

    def line_chars(self, section='default', place='all'):
        '''
        Get a dataframe of character counts at the start and end of lines
        '''
        section = self.default_section if section == 'default' else section

        # If there are no tokens, return an empty dataframe
        if self._token_count == 0:
            emptycols = ['page']
            if section in SECREF + ['all']:
                emptycols.append('section')
            if place in ['begin', 'end', 'all']:
                emptycols.append('place')
            emptycols.append('character')
            emptycols.append('count')
            return pd.DataFrame([], columns=emptycols)

        # If there's a volume-level representation, simply pull from that
        elif not self.volume._line_chars.empty:
            try:
                self._line_chars = self.volume._line_chars\
                                       .loc[([int(self.seq)]), ]
            except:
                logging.error("Error subsetting volume DF for seq:{}".format(
                              self.seq))
                return

        # Create the internal representation if it does not already exist
        # Since the code is the same, we'll use the definition from Volume
        elif self._line_chars.empty:
            self._line_chars = self.volume._make_line_char_df(self,
                                                              [self._json])
        df = self._line_chars

        return group_linechars(df, section=section, place=place)

    def token_count(self, section='default'):
        ''' Count total tokens on the page '''
        return self.tokenlist(section=section)['count'].sum()

    def __str__(self):
        if self.volume:
            name = "<page %s of volume %s>" % (self.seq, self.volume.id)
        else:
            name = "<page %s with no volume parent>" % (self.seq)
        return name<|MERGE_RESOLUTION|>--- conflicted
+++ resolved
@@ -3,22 +3,12 @@
 import sys
 PY3 = (sys.version_info[0] >= 3)
 
-
-
-from multiprocessing import Pool
 import logging
 import pandas as pd
 import numpy as np
-<<<<<<< HEAD
-from io import BytesIO
-
-from six import iteritems
-
-=======
 import pymarc
-# Because python2's dict.iteritem is python3's dict.item
-from six import iteritems, StringIO
->>>>>>> a62fa0fb
+from six import iteritems, StringIO, BytesIO
+
 try:
     import ujson as json
 except ImportError:
@@ -41,7 +31,6 @@
     import bz2
     if not PY3:
         logging.warn("Loading volumes from a URL will not work in Python 2 unless you install bz2file")
-
 
 # UTILS
 SECREF = ['header', 'body', 'footer']
