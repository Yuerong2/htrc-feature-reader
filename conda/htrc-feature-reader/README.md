--- conflicted
+++ resolved
@@ -14,26 +14,14 @@
 		1.3.4 `find . -type f | parallel -n1 anaconda upload --user htrc {}` will upload each file to anaconda cloud.
 	1.4 `conda build purge`
 
-<<<<<<< HEAD
 ## Quick command for build and upload
-
-Remember to update the version number!
-
-```
-parallel -j3 conda build --python {} . ::: 2.7 3.5 3.6
-cd packages
-# -p all seems to have a bug with the current conda-convert (04/17)
-parallel -j1 conda convert /home/organisciak/miniconda3/conda-bld/linux-64/htrc-feature-reader-{1}-py{2}_0.tar.bz2 -p {3} ::: 1.90 ::: 27 35 36 ::: osx-64 linux-32 linux-64 win-32 win-64
-=======
-Trying to streamline this (remembering that the directory for the second step might be different:
 
 ```
 mkdir packages
-conda build --py 2.7 --py 3.5 --py 3.6 --py 3.7 .
+parallel -j3 conda build --python {} . ::: 2.7 3.5 3.6 3.7
 cd packages
 ls ~/anaconda3/conda-bld/linux-64/htrc-feature-reader* | parallel conda convert {} -p all
 find . -type f | parallel -n1 anaconda upload --user htrc {}
 rm -rf packages
 conda build purge
->>>>>>> a62fa0fb
 ```