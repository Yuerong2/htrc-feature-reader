package:
  name: htrc-feature-reader
<<<<<<< HEAD
  version: "1.94"
=======
  version: "1.96"
>>>>>>> a62fa0fb

source:
  path: ../..

build:
  # noarch_python: True
  # preserve_egg_dir: True
  ignore_prefix_files: True
  entry_points:
    # Put any entry points (scripts to be generated automatically) here. The
    # syntax is module:function.  For example
    #
    # - htrc-feature-reader = htrc-feature-reader:main
    #
    # Would create an entry point called htrc-feature-reader that calls htrc-feature-reader.main()
    - htid2rsync = htrc_features.utils:htid2rsync_cmd

  # If this is a new build for the same version, increment the build
  # number. If you do not include this key, it defaults to 0.
  # number: 1

requirements:
  build:
    - python
    - pytest-runner
    - setuptools
    - six
    - pandas
    - numpy
    - pymarc
    - requests
    - ujson
    - bz2file

  run:
    - python
    - six
    - pandas
    - numpy
    - pymarc
    - requests
    - ujson
    - bz2file

test:
  # Python imports
  imports:
    - htrc_features

  commands:
    # You can put test commands to be run here.  Use this to test that the
    # entry points work.
    #- htid2rsync --help

  # You can also put a file called run_test.py in the recipe that will be run
  # at test time.

  requires:
    - pytest
    # Put any additional test requirements here.  For example
    # - nose

about:
  home: https://github.com/organisciak/htrc-feature-reader
  license: University of Illinois/NCSA Open Source License
  summary: 'Library for working with the HTRC Extracted Features dataset'
  license_family: Proprietary

# See
# http://docs.continuum.io/conda/build.html for
# more information about meta.yaml<|MERGE_RESOLUTION|>--- conflicted
+++ resolved
@@ -1,10 +1,6 @@
 package:
   name: htrc-feature-reader
-<<<<<<< HEAD
-  version: "1.94"
-=======
   version: "1.96"
->>>>>>> a62fa0fb
 
 source:
   path: ../..
